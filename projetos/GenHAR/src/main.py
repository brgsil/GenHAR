--- conflicted
+++ resolved
@@ -49,12 +49,8 @@
                 data_generate =DataGenerate(generative_model_config)
                 start_time = time.time()
                 synthetic_df= data_generate.train(x_t_train,y_train)
-<<<<<<< HEAD
-                df_trans_train=x_train
-=======
                 training_time = time.time() - start_time
                 df_trans_train=x_t_train
->>>>>>> d98d9501
                 df_trans_train['label']=y_train
                 df_trans_test=x_test
                 df_trans_test['label']=y_test
