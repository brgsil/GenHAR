import argparse
from eval.evaluator import Evaluator
from models.data_generate import DataGenerate
from data_processor.data_transform import Transform
from data_processor.data_read import DataRead
import yaml
import time
<<<<<<< HEAD
import os
import sys
import os
=======
from utils import log
>>>>>>> 03fbcd46

REPO_ROOT_DIR = "../"
sys.path.append(os.path.dirname(REPO_ROOT_DIR))
os.environ["CUDA_VISIBLE_DEVICES"] = "0"


# https://github.com/YihaoAng/TSGBench/tree/main?tab=readme-ov-file

# Função para carregar o arquivo de configuração YAML


def load_config(config_path):
    with open(config_path, "r") as file:
        config = yaml.safe_load(file)
    return config


def main(config_path):

    # Carregar configuração YAML

    config = load_config(config_path)

    for dataset_conf in config["datasets"]:
        data_reader = DataRead(dataset_conf)
<<<<<<< HEAD
        x_train, y_train, x_test, y_test, x_val, y_val = data_reader.get_dataframes()
        print(x_train.shape)

        for transformation_config in config["transformations"]:
            print(transformation_config)
            transform = Transform(transformation_config, x_train, x_test, x_val)
            x_t_train, x_t_test, x_t_val = transform.get_data_transform()

            # print(x_t_train.shape,y_train.shape)
            for generative_model_config in config["generative_models"]:
                data_generate = DataGenerate(generative_model_config)
                start_time = time.time()
                synthetic_df = data_generate.train(x_t_train, y_train)
                training_time = time.time() - start_time
                df_trans_train = x_t_train
                df_trans_train["label"] = y_train
                df_trans_test = x_test
                df_trans_test["label"] = y_test
                df_trans_val = x_val
                df_trans_val["label"] = y_val

                config_eval = {}
                config_eval["evaluations"] = config["evaluations"]
                config_eval["dataset"] = dataset_conf["name"]
                config_eval["transform"] = transformation_config["name"]
                config_eval["model"] = generative_model_config["name"]
                config_eval["training_time"] = training_time

                evaluator = Evaluator(
                    config_eval, df_trans_train, df_trans_test, df_trans_val, synthetic_df
                )
=======
        x_train,y_train,x_test,y_test,x_val,y_val= data_reader.get_dataframes()
        log.print_debug(f"dataset info-> name:{dataset_conf['name']}, shape:{x_train.shape} ")
        
        
        
    
        for transformation_config in config['transformations']:            
            transform=Transform(transformation_config,x_train,x_test,x_val)
            x_t_train,x_t_test,x_t_val = transform.get_data_transform()
            log.print_debug(f"transform info-> name:{transformation_config['name']}, shape:{x_t_train.shape} ")

            for generative_model_config in config['generative_models']:                
                data_generate =DataGenerate(generative_model_config)
                start_time = time.time()
                data_generate.train(x_t_train,y_train)
                training_time = time.time() - start_time                
                synthetic_df=data_generate.generate()
                
                #print(synthetic_df.head())
                break
                
                
                df_trans_train=x_t_train
                df_trans_train['label']=y_train
                df_trans_test=x_t_test
                df_trans_test['label']=y_test
                df_trans_val=x_t_val
                df_trans_val['label']=y_val
                
                config_eval={}
                config_eval['evaluations']=config['evaluations']
                config_eval['dataset']=dataset_conf['name']
                config_eval['transform']=transformation_config['name']
                config_eval['model']=generative_model_config['name']
                config_eval['training_time']=training_time
                
                evaluator=Evaluator(config_eval,df_trans_train,df_trans_test,df_trans_val,synthetic_df)
>>>>>>> 03fbcd46
                evaluator.eval()
                # evaluator.get_metrics()
                # evaluator.get_ml()


if __name__ == "__main__":
    parser = argparse.ArgumentParser(description="Run synthetic data generation and evaluation.")
    parser.add_argument(
        "--config", type=str, help="Path to the configuration YAML file", required=True
    )
    args = parser.parse_args()

    # Executa o processo principal com o caminho do YAML passado pela linha de comando
    main(args.config)<|MERGE_RESOLUTION|>--- conflicted
+++ resolved
@@ -1,28 +1,21 @@
 import argparse
+import sys
 from eval.evaluator import Evaluator
 from models.data_generate import DataGenerate
 from data_processor.data_transform import Transform
 from data_processor.data_read import DataRead
 import yaml
+from utils import log
 import time
-<<<<<<< HEAD
 import os
-import sys
-import os
-=======
-from utils import log
->>>>>>> 03fbcd46
 
+# https://github.com/YihaoAng/TSGBench/tree/main?tab=readme-ov-file
 REPO_ROOT_DIR = "../"
 sys.path.append(os.path.dirname(REPO_ROOT_DIR))
 os.environ["CUDA_VISIBLE_DEVICES"] = "0"
 
 
-# https://github.com/YihaoAng/TSGBench/tree/main?tab=readme-ov-file
-
 # Função para carregar o arquivo de configuração YAML
-
-
 def load_config(config_path):
     with open(config_path, "r") as file:
         config = yaml.safe_load(file)
@@ -32,31 +25,35 @@
 def main(config_path):
 
     # Carregar configuração YAML
-
     config = load_config(config_path)
 
     for dataset_conf in config["datasets"]:
         data_reader = DataRead(dataset_conf)
-<<<<<<< HEAD
         x_train, y_train, x_test, y_test, x_val, y_val = data_reader.get_dataframes()
-        print(x_train.shape)
+        log.print_debug(f"dataset info-> name:{dataset_conf['name']}, shape:{x_train.shape} ")
 
         for transformation_config in config["transformations"]:
-            print(transformation_config)
             transform = Transform(transformation_config, x_train, x_test, x_val)
             x_t_train, x_t_test, x_t_val = transform.get_data_transform()
+            log.print_debug(
+                f"transform info-> name:{transformation_config['name']}, shape:{x_t_train.shape} "
+            )
 
-            # print(x_t_train.shape,y_train.shape)
             for generative_model_config in config["generative_models"]:
                 data_generate = DataGenerate(generative_model_config)
                 start_time = time.time()
-                synthetic_df = data_generate.train(x_t_train, y_train)
+                data_generate.train(x_t_train, y_train)
                 training_time = time.time() - start_time
+                synthetic_df = data_generate.generate()
+
+                # print(synthetic_df.head())
+                break
+
                 df_trans_train = x_t_train
                 df_trans_train["label"] = y_train
-                df_trans_test = x_test
+                df_trans_test = x_t_test
                 df_trans_test["label"] = y_test
-                df_trans_val = x_val
+                df_trans_val = x_t_val
                 df_trans_val["label"] = y_val
 
                 config_eval = {}
@@ -69,45 +66,6 @@
                 evaluator = Evaluator(
                     config_eval, df_trans_train, df_trans_test, df_trans_val, synthetic_df
                 )
-=======
-        x_train,y_train,x_test,y_test,x_val,y_val= data_reader.get_dataframes()
-        log.print_debug(f"dataset info-> name:{dataset_conf['name']}, shape:{x_train.shape} ")
-        
-        
-        
-    
-        for transformation_config in config['transformations']:            
-            transform=Transform(transformation_config,x_train,x_test,x_val)
-            x_t_train,x_t_test,x_t_val = transform.get_data_transform()
-            log.print_debug(f"transform info-> name:{transformation_config['name']}, shape:{x_t_train.shape} ")
-
-            for generative_model_config in config['generative_models']:                
-                data_generate =DataGenerate(generative_model_config)
-                start_time = time.time()
-                data_generate.train(x_t_train,y_train)
-                training_time = time.time() - start_time                
-                synthetic_df=data_generate.generate()
-                
-                #print(synthetic_df.head())
-                break
-                
-                
-                df_trans_train=x_t_train
-                df_trans_train['label']=y_train
-                df_trans_test=x_t_test
-                df_trans_test['label']=y_test
-                df_trans_val=x_t_val
-                df_trans_val['label']=y_val
-                
-                config_eval={}
-                config_eval['evaluations']=config['evaluations']
-                config_eval['dataset']=dataset_conf['name']
-                config_eval['transform']=transformation_config['name']
-                config_eval['model']=generative_model_config['name']
-                config_eval['training_time']=training_time
-                
-                evaluator=Evaluator(config_eval,df_trans_train,df_trans_test,df_trans_val,synthetic_df)
->>>>>>> 03fbcd46
                 evaluator.eval()
                 # evaluator.get_metrics()
                 # evaluator.get_ml()
