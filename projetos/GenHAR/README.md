--- conflicted
+++ resolved
@@ -96,11 +96,7 @@
 
 A implementação utilizada é uma reprodução do código disponível no [repositório do artigo](https://github.com/benearnthof/TimeGAN/).
 
-<<<<<<< HEAD
-### Bases de Dados e Evolução
-=======
 ### Bases de Dados
->>>>>>> 2f5d586d
 
 |Base de Dados | Endereço na Web | Resumo descritivo|
 |----- | ----- | -----|
@@ -174,16 +170,6 @@
 
 #### Treinamento de Modelos
 
-<<<<<<< HEAD
-- O modelo definido pelo arquivo de configuração é inicializado e treinado:
-- DoppelGAN [[7]](#ref_7)
-  - Os dados possuem dimensões (n_amostras, 361) e são organizados para um `np.array` de tamanho (n_amostras, 6, 60) contendo os dados das séries temporais e um `np.array` tamanho (n_amostras, ) com as classes das amostras;
-  - A implementação da DGAN da biblioteca Gretel Synthetics [10] é utilizada para treinamento do modelo;
-- TimeGAN [[10]](#ref_10)
-  - Os dados possuem dimensões (n_amostras, 361) e são organizados para um `np.array` de tamanho (n_amostras, 6, 60) contendo os dados das séries temporais e um `np.array` tamanho (n_amostras, ) com as classes das amostras;
-  - Os dados são separados por classe e é treinado um modelo TimeGAN incondicional por classe, ou seja, obtêm-se 6 diferentes modelos TimeGAN, cada um treinado para gerar dados de uma classe de atividade diferente;
-  - A implementação do repositório XX foi reproduzida para o treinamento do modelo TimeGAN;
-=======
 - O modelo definido pelo arquivo de configuração é inicializado e treinado. A sequência de operações dessa etapa depende do modelo selecionado:
 - DoppelGAN [[7]](#ref_7)
   - Os dados possuem dimensões (n_amostras, 361) e são organizados para um `np.array` de tamanho (n_amostras, 6, 60) contendo os dados das séries temporais e um `np.array` tamanho (n_amostras, ) com as classes das amostras;
@@ -192,7 +178,6 @@
   - Os dados possuem dimensões (n_amostras, 361) e são organizados para um `np.array` de tamanho (n_amostras, 6, 60) contendo os dados das séries temporais e um `np.array` tamanho (n_amostras, ) com as classes das amostras;
   - Os dados são separados por classe e é treinado um modelo TimeGAN incondicional por classe, ou seja, obtêm-se 6 diferentes modelos TimeGAN, cada um treinado para gerar dados de uma classe de atividade diferente;
   - A implementação da TimeGAN da biblioteca TSGM [[11]](#ref_11) é utilizada para treinamento do modelo. As opções de configuração são apresentadas no workflow detalhado (Figura 5);
->>>>>>> 2f5d586d
 - BioDiffusion [[9]](#ref_9):
   - Os dados possuem dimensões (n_amostras, 361) e são organizados para um `np.array` de tamanho (n_amostras, 6, 60) contendo os dados das séries temporais e um `np.array` tamanho (n_amostras, ) com as classes das amostras;
    - O modelo treinado pode ser incondicional ou condicional em relação as classes da amostra:
@@ -368,18 +353,6 @@
 
 *Figura 8: Exemplos de amostras reais e sintéticas para o modelo BioDiffusion Condicionado no dataset KuHAR*
 
-<<<<<<< HEAD
-<p float="left">
-  <img src="tests/diffusion/unconditional_1d/images/KuHar_None__diffusion_unet1d_tsne_comparison.jpg" width="32%" />
-  <img src="tests/gans/doppelganger/images/KuHar_None__doppelganger_tsne_comparison.png" width="32%" /> 
-  <img src="tests/gans/timeganpt/images/KuHar_None__timegan_tsne_comparison.png" width="32%" />
-</p>
-
-*Figura 5: Projeção conjunta dos dados reais e sintéticos por t-SNE para modelos treinados com Ku-HAR. Da esquerda para direita: BioDiffusion, DoppelGAN e TimeGAN.*
-
-Os resultados preliminares demonstram que a adaptação direta dos modelos TimeGAN e DoppeloGANger para os dados de sensores de acelerômetro e giroscópio não apresentam bom desempenho e não são capazes de capturar corretamente o comportamento das séries temporais.
-Adicionalmente, a avaliação de usbilidade de classificadores nos conjuntos de dados sintéticos apresentam uma queda no desempenho de classificadores treinados com dados reais e sintéticos em comparação com classificadores treinados somente com dados reais. Novamente isso aponta para o baixo representatividade dos dados sintéticos devido ao modelo não ter sido capaz de capturar a distribuição dos dados.
-=======
 ![](docs/figures/sample_cond.png)
 
 *Figura 9: Exemplos de amostras reais e sintéticas para o modelo BioDiffusion Não-condicionado no dataset KuHAR*
@@ -431,8 +404,6 @@
 *Tabela 6: Valores de f1 para modelos SVM treinados em dados reais (R), sintéticos (S) ou combinados (M) e avaliados no conjunto de teste real.*
 
 De forma geral, observa-se que os modelos BioDiffusion capturam melhor a diferença entre as categorias de dados presentes nos datasets, sendo que classificadores treinados em seus dados sintéticos possuem um desempenho próximo ou superior aos classificadores treinados com dados reais. O modelo DoppelGAN apresenta desempenho baixíssimo em todos os testes, porém os classificadores Random Forest com dados combinados apresentam pouca diferença de performance em comparação aos treinados somente com dados reais, mostrando que por devido aos dados sintéticos serem muito diferentes dos reais, o classificador consegue separar as regiões dos dados sintéticos ruidosos das regiões dos dados reais e manter o desempenho, porém o mesmo não ocorre de forma consistente com classificadores SVM.
-
->>>>>>> 2f5d586d
 
 Em contrapartida, o modelo BioDiffusion já apresenta resultados razoáveis, apresentando uma distribuição de dados sintéticos semelhantes aos dados reais.
 Adicionalmente, como visto nos gráficos da figura abaixo, os dados sintéticos gerados pelo modelo BioDiffusion são úteis para a melhoria do desempenho de um classificador por *Support Vector Machine*. Porém, um classificador do tipo *Random Forest* treinado com os mesmos dados sintéticos apresenta uma queda de performance.
@@ -450,11 +421,7 @@
 
 Este projeto realiza a adaptação e comparação de modelos de geração de séries temporais para dados de sensores de acelerômetro e giroscópio voltados para tarefa de reconhecimento de atividades humanas. São utilizados dados de 5 datasets diferentes, os quais são padronizados e balanceados segundo a metodologia do benchmark DAGHAR [[6]](#ref_6).
 
-<<<<<<< HEAD
-Três modelos generativos foram implementados e avaliados até o momento: TimeGAN, DoppelGANger e BioDiffusion. Esses modelos utilizam diferentes técnicas de geração de dados e melhorias do processo de treinamento específicas para séries temporais. Os resultados parciais mostram que a adaptação direta dos modelos TiemGAN e DoppelGANger para dados de sensores HAR não é capaz de capturar adequadamente a distribuição dos dados reais, gerando amostras sintéticas não representativas do comportamento real. Em contrapartida, a aplicação direta do modelo BioDiffusion foi capaz de gerar dados razoáveis, gerando dados sintéticos com distribuição qualitativamente semelhante aos dados reais e úteis para a melhoria de um classificador SVM.
-=======
 Quatro modelos generativos foram implementados e avaliados: TimeGAN, DoppelGANger e BioDiffusion Condicionado e BioDiffusion Não-condicionado. Esses modelos utilizam diferentes técnicas de geração de dados e melhorias do processo de treinamento específicas para séries temporais. Os resultados mostram que a adaptação direta dos modelos TiemGAN e DoppelGANger para dados de sensores HAR não é capaz de capturar adequadamente a distribuição dos dados reais, gerando amostras sintéticas não representativas do comportamento real. Em contrapartida, a aplicação direta do modelo BioDiffusion foi capaz de gerar dados razoáveis, gerando dados sintéticos com distribuição qualitativamente semelhante aos dados reais e úteis para a melhoria de classificadores em alguns datasets.
->>>>>>> 2f5d586d
 
 Trabalhos futuros incluem explorar o espaço de hiperparâmetros dos modelos implementados de forma a melhorar a qualidade dos dados sintéticos gerados, implementar e avaliar outras formas de condicionamento dos modelos a partir de características estatísticas dos dados (média, variância, curtose, etc.) e/ou informações extras dos datasets como identificação do usuário.
 
@@ -480,7 +447,4 @@
 
 <a name='ref_10'>[10]</a> Yoon, Jinsung and Jarrett, Daniel and van der Schaar, Mihaela. Time-series Generative Adversarial Networks. Advances in Neural Information Processing Systems, 2019. https://papers.nips.cc/paper_files/paper/2019/hash/c9efe5f26cd17ba6216bbe2a7d26d490-Abstract.html
 
-<<<<<<< HEAD
-=======
-<a name='ref_11'>[11]</a> Time Series Generative Modeling. Disponível em: https://tsgm.readthedocs.io/en/latest/index.html
->>>>>>> 2f5d586d
+<a name='ref_11'>[11]</a> Time Series Generative Modeling. Disponível em: https://tsgm.readthedocs.io/en/latest/index.html