--- conflicted
+++ resolved
@@ -50,24 +50,14 @@
     parameters:
         max_sequence_len: 360
         sample_len: 3
-<<<<<<< HEAD
-        batch_size: 1000
-        epochs: 2 ### mudar
-    n_gen_samples: 60
-          
-=======
         batch_size: 32
-        epochs: 2000 ### mudar
+        epochs: 20 ### mudar
     n_gen_samples: 1000
   # Logging and results
     logging:
       log_level: INFO
       save_models: true
       save_generate_df: true
-
-  
->>>>>>> d98d9501
-          
 
 
 # Evaluations for comparing real and synthetic data
