# Configuration for Synthetic Data Generation and Comparison
datasets:
  - name: MotionSense
    path: data
    type: standardized_view
    description: " XXX."
    sensors: 
            accel
            gyro
    reshape: None

  - name: KuHar
    path: data
    type: standardized_view
    description: " XXX."
    sensors: 
            accel
            gyro

  - name: RealWorld_thigh
    path: data
    type: standardized_view
    description: " XXX."
    sensors: 
            accel
            gyro

  - name: RealWorld_upperarm
    path: data
    type: standardized_view
    description: " XXX."
    sensors: 
            accel
            gyro

  - name: RealWorld_waist
    path: data
    type: standardized_view
    description: " XXX."
    sensors: 
            accel
            gyro

  - name: UCI
    path: data
    type: standardized_view
    description: " XXX."
    sensors: 
            accel
            gyro

  - name: WISDM
    path: data
    type: standardized_view
    description: " XXX."
    sensors: 
            accel
            gyro
            
transformations:
<<<<<<< HEAD
  #- name: fft
=======
    - name: fft
>>>>>>> 2f5d586d
    - name: None

# Generative models
generative_models:

  - name: un_diffusion_unet1d
    model: Diffusion
    is_conditional: False
    parameters:
      in_channel: 6
      out_channel: 6
    n_gen_samples: 3000
<<<<<<< HEAD
    epochs: 250
=======
    epochs: 500
>>>>>>> 2f5d586d
    folder_save_generate_df: data/synthetic/unconditional_unet
  - name: cd_diffusion_unet1d
    model: Diffusion
    is_conditional: True
    parameters:
      in_channel: 6
      out_channel: 6
    n_gen_samples: 3000
    epochs: 250
    folder_save_generate_df: data/synthetic/conditional_unet

# Evaluations for comparing real and synthetic data
evaluations:
  dataset_eval:
      original: true
      synthetic: true
      reports:
        #  save_html_report: true
          save_pdf_reports: true
       #   save_csv_metrics: true
  gen_vs_orig_eval:
      visualizations: true
      ml: true
      reports:
          save_html_report: true
          save_pdf_reports: true
          save_csv_metrics: true
  folder_reports: tests/diffusion/conditional_1d<|MERGE_RESOLUTION|>--- conflicted
+++ resolved
@@ -58,11 +58,7 @@
             gyro
             
 transformations:
-<<<<<<< HEAD
   #- name: fft
-=======
-    - name: fft
->>>>>>> 2f5d586d
     - name: None
 
 # Generative models
@@ -75,11 +71,7 @@
       in_channel: 6
       out_channel: 6
     n_gen_samples: 3000
-<<<<<<< HEAD
-    epochs: 250
-=======
     epochs: 500
->>>>>>> 2f5d586d
     folder_save_generate_df: data/synthetic/unconditional_unet
   - name: cd_diffusion_unet1d
     model: Diffusion
